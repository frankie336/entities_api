<<<<<<< HEAD
# entities_api/routers/uploads.py
import os
=======
#!/usr/bin/env python3
# ────────────────────────────────────────────────────────────────────────────
#  File Router – Uploads / Metadata / Signed‑URL download
# ────────────────────────────────────────────────────────────────────────────
>>>>>>> 8fc3de94
import hashlib
import hmac
from datetime import datetime
from urllib.parse import urlencode

from dotenv import load_dotenv
<<<<<<< HEAD
from fastapi import APIRouter, Depends, HTTPException, Query, status, Form, UploadFile, File as FastApiFile
from fastapi.responses import StreamingResponse
from sqlalchemy.orm import Session

from projectdavid_common.utilities.logging_service import LoggingUtility
from projectdavid_common import ValidationInterface
from entities_api.dependencies import get_api_key, get_db
from entities_api.models.models import ApiKey as ApiKeyModel
from entities_api.services import file_service
=======
from fastapi import (
    APIRouter,
    Depends,
    File,
    Form,
    HTTPException,
    Query,
    UploadFile,
    status,
)
from fastapi.responses import StreamingResponse
from sqlalchemy.orm import Session

from projectdavid_common.validation import FileDeleteResponse, FileResponse
from projectdavid_common.utilities.logging_service import LoggingUtility

from entities_api.dependencies import get_api_key, get_db
from entities_api.models.models import ApiKey as ApiKeyModel
from entities_api.models.models import File as FileModel
>>>>>>> 8fc3de94
from entities_api.services.file_service import FileService

# ────────────────────────────────────────────────────────────────────────────
#  Init
# ────────────────────────────────────────────────────────────────────────────
load_dotenv()
router = APIRouter()
logging_utility = LoggingUtility()
<<<<<<< HEAD
load_dotenv()
validator = ValidationInterface()

# === UPLOAD ENDPOINT ===
@router.post(
    "/uploads",
    response_model=validator.FileResponse,
    status_code=status.HTTP_201_CREATED,
    summary="Upload a File",
    description="Uploads a file with purpose and associates it with the authenticated user.",
)
def upload_file_endpoint(
    purpose: str = Form(...),
    file: UploadFile = FastApiFile(...),
    db: Session = Depends(get_db),
    auth_key: ApiKeyModel = Depends(get_api_key),
    file_service: FileService = Depends(FileService),
):
    user_id = auth_key.user_id
    logging_utility.info(
        f"User '{user_id}' - Received request to upload file '{file.filename}' with purpose '{purpose}'"
    )

    # Build request data for service
    class UploadRequestData:
        def __init__(self, purpose: str, user_id: str):
            self.purpose = purpose
            self.user_id = user_id

    request_data = UploadRequestData(purpose=purpose, user_id=user_id)

    try:
        created_file = file_service.upload_file(file=file, request=request_data)
        response_data = validator.FileResponse(
            id=created_file.id,
            object="file",
            bytes=created_file.bytes,
            created_at=int(created_file.created_at.timestamp()),
            filename=created_file.filename,
            purpose=created_file.purpose,
        )
        logging_utility.info(
            f"File '{response_data.filename}' uploaded successfully with ID: {response_data.id} by user '{user_id}'"
        )
        return response_data

    except HTTPException as e:
        logging_utility.warning(
            f"Upload failed for user '{user_id}', file '{file.filename}': {e.detail}"
        )
        raise e
    except Exception as e:
        logging_utility.error(
            f"Unexpected error uploading file '{file.filename}' for user '{user_id}': {e}",
            exc_info=True,
        )
        raise HTTPException(
            status_code=status.HTTP_500_INTERNAL_SERVER_ERROR,
            detail="An internal server error occurred during file upload.",
        )

# === RETRIEVE METADATA ENDPOINT ===
@router.get(
    "/files/{file_id}",
    response_model=validator.FileResponse,
    summary="Retrieve File Metadata",
    description="Retrieves the metadata for a specific file.",
)
def retrieve_file_metadata(
    file_id: str,
    db: Session = Depends(get_db),
    auth_key: ApiKeyModel = Depends(get_api_key),
    file_service: FileService = Depends(FileService),
):
    user_id = auth_key.user_id
    logging_utility.info(f"User '{user_id}' - Retrieving metadata for file: {file_id}")
    try:
        file_data = file_service.get_file_by_id(file_id)
        if not file_data:
            raise HTTPException(status_code=status.HTTP_404_NOT_FOUND, detail="File not found.")
        response = validator.FileResponse.model_validate(file_data)
        logging_utility.info(f"Metadata retrieved for file ID: {file_id}")
        return response
    except HTTPException:
        raise
    except Exception as e:
        logging_utility.error(
            f"Error retrieving metadata for file '{file_id}' by user '{user_id}': {e}",
            exc_info=True,
        )
        raise HTTPException(
            status_code=status.HTTP_500_INTERNAL_SERVER_ERROR,
            detail="An internal server error occurred retrieving file metadata.",
        )

# === DELETE FILE ENDPOINT ===
@router.delete(
    "/files/{file_id}",
    status_code=status.HTTP_200_OK,
    response_model=validator.FileDeleteResponse,
    summary="Delete a File",
    description="Deletes a file and its associated storage records.",
)
def delete_file_endpoint(
    file_id: str,
    db: Session = Depends(get_db),
    auth_key: ApiKeyModel = Depends(get_api_key),
    file_service: FileService = Depends(FileService),
):
    user_id = auth_key.user_id
    logging_utility.info(f"User '{user_id}' - Requesting deletion of file: {file_id}")
    try:
        deleted = file_service.delete_file_by_id(file_id)
        if not deleted:
            raise HTTPException(status_code=status.HTTP_404_NOT_FOUND, detail="File not found for deletion.")
        logging_utility.info(f"File ID: {file_id} deleted successfully by user '{user_id}'")
        return validator.FileDeleteResponse(id=file_id, object="file", deleted=True)
    except HTTPException:
        raise
    except Exception as e:
        logging_utility.error(
            f"Unexpected error deleting file '{file_id}' by user '{user_id}': {e}",
            exc_info=True,
        )
        raise HTTPException(
            status_code=status.HTTP_500_INTERNAL_SERVER_ERROR,
            detail="An internal server error occurred during file deletion.",
        )

# === DOWNLOAD ENDPOINT ===
@router.get("/v1/files/download", response_class=StreamingResponse)
def download_file(
=======


# ────────────────────────────────────────────────────────────────────────────
#  Upload
# ────────────────────────────────────────────────────────────────────────────
@router.post(
    "/uploads",
    response_model=FileResponse,
    status_code=status.HTTP_201_CREATED,
    summary="Upload a file",
)
def upload_file_endpoint(
    purpose: str = Form(..., description="Purpose (e.g. assistants)"),
    file: UploadFile = File(...),
    db: Session = Depends(get_db),
    auth_key: ApiKeyModel = Depends(get_api_key),
) -> FileResponse:
    user_id = auth_key.user_id
    logging_utility.info("User %s uploading %s (%s)", user_id, file.filename, purpose)

    service = FileService(db)
    created = service.upload_file(
        file=file, request=type("Req", (), {"purpose": purpose, "user_id": user_id})
    )
    return FileResponse.model_validate(created)


# ────────────────────────────────────────────────────────────────────────────
#  Metadata
# ────────────────────────────────────────────────────────────────────────────
@router.get(
    "/files/{file_id}",
    response_model=FileResponse,
    summary="Retrieve file metadata",
)
def retrieve_file_metadata(
    file_id: str,
    db: Session = Depends(get_db),
    auth_key: ApiKeyModel = Depends(get_api_key),
):
    user_id = auth_key.user_id
    logging_utility.info("User %s reading metadata for %s", user_id, file_id)

    data = FileService(db).get_file_by_id(file_id)
    if not data:
        raise HTTPException(status.HTTP_404_NOT_FOUND, "File not found")
    return FileResponse.model_validate(data)


# ────────────────────────────────────────────────────────────────────────────
#  Delete
# ────────────────────────────────────────────────────────────────────────────
@router.delete(
    "/files/{file_id}",
    response_model=FileDeleteResponse,
    summary="Delete a file",
)
def delete_file_endpoint(
>>>>>>> 8fc3de94
    file_id: str,
    db: Session = Depends(get_db),
    auth_key: ApiKeyModel = Depends(get_api_key),
):
    user_id = auth_key.user_id
    logging_utility.info("User %s deleting %s", user_id, file_id)

    if not FileService(db).delete_file_by_id(file_id):
        raise HTTPException(status.HTTP_404_NOT_FOUND, "File not found")
    return FileDeleteResponse(id=file_id, object="file", deleted=True)


# ────────────────────────────────────────────────────────────────────────────
#  HMAC helper
# ────────────────────────────────────────────────────────────────────────────
def _verify_sig(file_id: str, exp: int, sig: str, real_name: bool) -> bool:
    secret = os.getenv("SIGNED_URL_SECRET", "")
    if not secret:
        logging_utility.critical("SIGNED_URL_SECRET is not configured!")
        return False
    payload = f"{file_id}:{exp}:{str(real_name).lower()}"
    expected = hmac.new(secret.encode(), payload.encode(), hashlib.sha256).hexdigest()
    return hmac.compare_digest(expected, sig)


# ────────────────────────────────────────────────────────────────────────────
#  Download (NO API‑KEY AUTH)
# ────────────────────────────────────────────────────────────────────────────
@router.get(
    "/files/download",
    include_in_schema=False,
    response_class=StreamingResponse,
    summary="Download file via signed URL (no API key required)",
)
def download_file(
    file_id: str = Query(...),
    expires: int = Query(...),
    signature: str = Query(...),
    use_real_filename: bool = Query(False),
    db: Session = Depends(get_db),
):
    # --- START DEBUG LOG ---
    # Use a distinct message and maybe print just in case logging is buffered
    log_msg = f"!!!!!! Entered /files/download route for file_id: {file_id} !!!!!!"
    print(log_msg, flush=True)
    logging_utility.error(log_msg)  # Use error level to make it stand out in logs
    # --- END DEBUG LOG ---

    # Expired?
    if datetime.utcnow().timestamp() > expires:
<<<<<<< HEAD
        raise HTTPException(status_code=status.HTTP_400_BAD_REQUEST, detail="Signed URL has expired")
    if not file_service.verify_signature(file_id, expires, signature, use_real_filename):
        raise HTTPException(status_code=status.HTTP_403_FORBIDDEN, detail="Invalid signature")
    file_stream, filename, mime_type = file_service.get_file_with_metadata(db, file_id)
    is_inline = mime_type.startswith(("image/", "text/")) or mime_type == "application/pdf"
    disposition = "inline" if is_inline else "attachment"
    headers = {
        "Content-Disposition": f'{disposition}; filename="{filename if use_real_filename else file_id}"',
        "X-Content-Type-Options": "nosniff",
    }
    return StreamingResponse(file_stream, media_type=mime_type, headers=headers)

# === SIGNED URL ENDPOINT ===
@router.get("/v1/uploads/{file_id}/signed-url")
=======
        logging_utility.warning(
            f"Download URL expired for file_id: {file_id}"
        )  # Add logging here too
        raise HTTPException(status.HTTP_400_BAD_REQUEST, "Signed URL expired")

    # Bad HMAC?
    if not _verify_sig(file_id, expires, signature, use_real_filename):
        logging_utility.warning(
            f"Invalid signature for file_id: {file_id}"
        )  # Add logging here too
        raise HTTPException(status.HTTP_403_FORBIDDEN, "Invalid signature")

    # Stream
    logging_utility.info(
        f"Signature OK, proceeding to stream file_id: {file_id}"
    )  # Add logging here too
    stream, orig_name, mime = FileService(db).get_file_with_metadata(file_id)
    fname = orig_name if use_real_filename else file_id
    disp = (
        "inline"
        if mime and mime.startswith(("image/", "text/", "application/pdf"))
        else "attachment"
    )
    return StreamingResponse(
        stream,
        media_type=mime or "application/octet-stream",
        headers={
            "Content-Disposition": f'{disp}; filename="{fname}"',
            "X-Content-Type-Options": "nosniff",
        },
    )


# ────────────────────────────────────────────────────────────────────────────
#  Signed‑URL generator (NO API‑KEY AUTH)
# ────────────────────────────────────────────────────────────────────────────
@router.get(
    "/files/{file_id}/signed-url",
    response_model=dict,
    summary="Generate a temporary signed URL (no API key required)",
    description="Returns {'signed_url': ...}",
)
>>>>>>> 8fc3de94
def generate_signed_url(
    file_id: str,
    expires_in: int = Query(600, description="Seconds until link expires"),
    use_real_filename: bool = Query(False),
    db: Session = Depends(get_db),
):
<<<<<<< HEAD
    logging_utility.info(
        f"User '{auth_key.user_id}' - Generating signed URL for file: {file_id} with TTL: {expires_in}s"
    )
    signed_url = file_service.get_file_as_signed_url(db, file_id, expires_in, use_real_filename)
    return {"signed_url": signed_url}

=======
    # File must exist
    if not db.query(FileModel).filter(FileModel.id == file_id).first():
        raise HTTPException(status.HTTP_404_NOT_FOUND, "File not found")

    secret = os.getenv("SIGNED_URL_SECRET", "")
    base_url = os.getenv("DOWNLOAD_BASE_URL", "").rstrip("/")
    if not secret or not base_url:
        raise HTTPException(
            status.HTTP_500_INTERNAL_SERVER_ERROR,
            "SIGNED_URL_SECRET or DOWNLOAD_BASE_URL not configured",
        )

    exp = int(datetime.utcnow().timestamp() + expires_in)
    payload = f"{file_id}:{exp}:{str(use_real_filename).lower()}"
    sig = hmac.new(secret.encode(), payload.encode(), hashlib.sha256).hexdigest()

    query = urlencode(
        {
            "file_id": file_id,
            "expires": exp,
            "signature": sig,
            "use_real_filename": use_real_filename,
        }
    )
    url = f"{base_url}/v1/files/download?{query}"
    logging_utility.info("Generated signed URL for %s", file_id)
    return {"signed_url": url}


# ────────────────────────────────────────────────────────────────────────────
#  Base‑64
# ────────────────────────────────────────────────────────────────────────────
@router.get(
    "/files/{file_id}/base64",
    response_model=dict,
    summary="Get file as Base64",
)
def get_file_as_base64(
    file_id: str,
    db: Session = Depends(get_db),
    auth_key: ApiKeyModel = Depends(get_api_key),
):
    user_id = auth_key.user_id
    logging_utility.info("User %s requesting base64 for %s", user_id, file_id)

    b64 = FileService(db).get_file_as_base64(file_id)
    return {"file_id": file_id, "base64": b64}
>>>>>>> 8fc3de94
<|MERGE_RESOLUTION|>--- conflicted
+++ resolved
@@ -1,29 +1,14 @@
-<<<<<<< HEAD
-# entities_api/routers/uploads.py
-import os
-=======
 #!/usr/bin/env python3
 # ────────────────────────────────────────────────────────────────────────────
 #  File Router – Uploads / Metadata / Signed‑URL download
 # ────────────────────────────────────────────────────────────────────────────
->>>>>>> 8fc3de94
 import hashlib
 import hmac
+import os
 from datetime import datetime
 from urllib.parse import urlencode
 
 from dotenv import load_dotenv
-<<<<<<< HEAD
-from fastapi import APIRouter, Depends, HTTPException, Query, status, Form, UploadFile, File as FastApiFile
-from fastapi.responses import StreamingResponse
-from sqlalchemy.orm import Session
-
-from projectdavid_common.utilities.logging_service import LoggingUtility
-from projectdavid_common import ValidationInterface
-from entities_api.dependencies import get_api_key, get_db
-from entities_api.models.models import ApiKey as ApiKeyModel
-from entities_api.services import file_service
-=======
 from fastapi import (
     APIRouter,
     Depends,
@@ -43,7 +28,6 @@
 from entities_api.dependencies import get_api_key, get_db
 from entities_api.models.models import ApiKey as ApiKeyModel
 from entities_api.models.models import File as FileModel
->>>>>>> 8fc3de94
 from entities_api.services.file_service import FileService
 
 # ────────────────────────────────────────────────────────────────────────────
@@ -52,140 +36,6 @@
 load_dotenv()
 router = APIRouter()
 logging_utility = LoggingUtility()
-<<<<<<< HEAD
-load_dotenv()
-validator = ValidationInterface()
-
-# === UPLOAD ENDPOINT ===
-@router.post(
-    "/uploads",
-    response_model=validator.FileResponse,
-    status_code=status.HTTP_201_CREATED,
-    summary="Upload a File",
-    description="Uploads a file with purpose and associates it with the authenticated user.",
-)
-def upload_file_endpoint(
-    purpose: str = Form(...),
-    file: UploadFile = FastApiFile(...),
-    db: Session = Depends(get_db),
-    auth_key: ApiKeyModel = Depends(get_api_key),
-    file_service: FileService = Depends(FileService),
-):
-    user_id = auth_key.user_id
-    logging_utility.info(
-        f"User '{user_id}' - Received request to upload file '{file.filename}' with purpose '{purpose}'"
-    )
-
-    # Build request data for service
-    class UploadRequestData:
-        def __init__(self, purpose: str, user_id: str):
-            self.purpose = purpose
-            self.user_id = user_id
-
-    request_data = UploadRequestData(purpose=purpose, user_id=user_id)
-
-    try:
-        created_file = file_service.upload_file(file=file, request=request_data)
-        response_data = validator.FileResponse(
-            id=created_file.id,
-            object="file",
-            bytes=created_file.bytes,
-            created_at=int(created_file.created_at.timestamp()),
-            filename=created_file.filename,
-            purpose=created_file.purpose,
-        )
-        logging_utility.info(
-            f"File '{response_data.filename}' uploaded successfully with ID: {response_data.id} by user '{user_id}'"
-        )
-        return response_data
-
-    except HTTPException as e:
-        logging_utility.warning(
-            f"Upload failed for user '{user_id}', file '{file.filename}': {e.detail}"
-        )
-        raise e
-    except Exception as e:
-        logging_utility.error(
-            f"Unexpected error uploading file '{file.filename}' for user '{user_id}': {e}",
-            exc_info=True,
-        )
-        raise HTTPException(
-            status_code=status.HTTP_500_INTERNAL_SERVER_ERROR,
-            detail="An internal server error occurred during file upload.",
-        )
-
-# === RETRIEVE METADATA ENDPOINT ===
-@router.get(
-    "/files/{file_id}",
-    response_model=validator.FileResponse,
-    summary="Retrieve File Metadata",
-    description="Retrieves the metadata for a specific file.",
-)
-def retrieve_file_metadata(
-    file_id: str,
-    db: Session = Depends(get_db),
-    auth_key: ApiKeyModel = Depends(get_api_key),
-    file_service: FileService = Depends(FileService),
-):
-    user_id = auth_key.user_id
-    logging_utility.info(f"User '{user_id}' - Retrieving metadata for file: {file_id}")
-    try:
-        file_data = file_service.get_file_by_id(file_id)
-        if not file_data:
-            raise HTTPException(status_code=status.HTTP_404_NOT_FOUND, detail="File not found.")
-        response = validator.FileResponse.model_validate(file_data)
-        logging_utility.info(f"Metadata retrieved for file ID: {file_id}")
-        return response
-    except HTTPException:
-        raise
-    except Exception as e:
-        logging_utility.error(
-            f"Error retrieving metadata for file '{file_id}' by user '{user_id}': {e}",
-            exc_info=True,
-        )
-        raise HTTPException(
-            status_code=status.HTTP_500_INTERNAL_SERVER_ERROR,
-            detail="An internal server error occurred retrieving file metadata.",
-        )
-
-# === DELETE FILE ENDPOINT ===
-@router.delete(
-    "/files/{file_id}",
-    status_code=status.HTTP_200_OK,
-    response_model=validator.FileDeleteResponse,
-    summary="Delete a File",
-    description="Deletes a file and its associated storage records.",
-)
-def delete_file_endpoint(
-    file_id: str,
-    db: Session = Depends(get_db),
-    auth_key: ApiKeyModel = Depends(get_api_key),
-    file_service: FileService = Depends(FileService),
-):
-    user_id = auth_key.user_id
-    logging_utility.info(f"User '{user_id}' - Requesting deletion of file: {file_id}")
-    try:
-        deleted = file_service.delete_file_by_id(file_id)
-        if not deleted:
-            raise HTTPException(status_code=status.HTTP_404_NOT_FOUND, detail="File not found for deletion.")
-        logging_utility.info(f"File ID: {file_id} deleted successfully by user '{user_id}'")
-        return validator.FileDeleteResponse(id=file_id, object="file", deleted=True)
-    except HTTPException:
-        raise
-    except Exception as e:
-        logging_utility.error(
-            f"Unexpected error deleting file '{file_id}' by user '{user_id}': {e}",
-            exc_info=True,
-        )
-        raise HTTPException(
-            status_code=status.HTTP_500_INTERNAL_SERVER_ERROR,
-            detail="An internal server error occurred during file deletion.",
-        )
-
-# === DOWNLOAD ENDPOINT ===
-@router.get("/v1/files/download", response_class=StreamingResponse)
-def download_file(
-=======
 
 
 # ────────────────────────────────────────────────────────────────────────────
@@ -244,7 +94,6 @@
     summary="Delete a file",
 )
 def delete_file_endpoint(
->>>>>>> 8fc3de94
     file_id: str,
     db: Session = Depends(get_db),
     auth_key: ApiKeyModel = Depends(get_api_key),
@@ -295,22 +144,6 @@
 
     # Expired?
     if datetime.utcnow().timestamp() > expires:
-<<<<<<< HEAD
-        raise HTTPException(status_code=status.HTTP_400_BAD_REQUEST, detail="Signed URL has expired")
-    if not file_service.verify_signature(file_id, expires, signature, use_real_filename):
-        raise HTTPException(status_code=status.HTTP_403_FORBIDDEN, detail="Invalid signature")
-    file_stream, filename, mime_type = file_service.get_file_with_metadata(db, file_id)
-    is_inline = mime_type.startswith(("image/", "text/")) or mime_type == "application/pdf"
-    disposition = "inline" if is_inline else "attachment"
-    headers = {
-        "Content-Disposition": f'{disposition}; filename="{filename if use_real_filename else file_id}"',
-        "X-Content-Type-Options": "nosniff",
-    }
-    return StreamingResponse(file_stream, media_type=mime_type, headers=headers)
-
-# === SIGNED URL ENDPOINT ===
-@router.get("/v1/uploads/{file_id}/signed-url")
-=======
         logging_utility.warning(
             f"Download URL expired for file_id: {file_id}"
         )  # Add logging here too
@@ -353,21 +186,12 @@
     summary="Generate a temporary signed URL (no API key required)",
     description="Returns {'signed_url': ...}",
 )
->>>>>>> 8fc3de94
 def generate_signed_url(
     file_id: str,
     expires_in: int = Query(600, description="Seconds until link expires"),
     use_real_filename: bool = Query(False),
     db: Session = Depends(get_db),
 ):
-<<<<<<< HEAD
-    logging_utility.info(
-        f"User '{auth_key.user_id}' - Generating signed URL for file: {file_id} with TTL: {expires_in}s"
-    )
-    signed_url = file_service.get_file_as_signed_url(db, file_id, expires_in, use_real_filename)
-    return {"signed_url": signed_url}
-
-=======
     # File must exist
     if not db.query(FileModel).filter(FileModel.id == file_id).first():
         raise HTTPException(status.HTTP_404_NOT_FOUND, "File not found")
@@ -414,5 +238,4 @@
     logging_utility.info("User %s requesting base64 for %s", user_id, file_id)
 
     b64 = FileService(db).get_file_as_base64(file_id)
-    return {"file_id": file_id, "base64": b64}
->>>>>>> 8fc3de94
+    return {"file_id": file_id, "base64": b64}