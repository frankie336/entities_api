# Entities V1

The **Entities** API is for developing projects that interact with LLMs.
It aggregates inference calls to multiple providers as well as local using the [Ollama](https://github.com/ollama) library. 

This enables rapid and flexible deployment of advanced features such as conversation management, 
[function calling](/docs/function_calling.md), [code interpretation](/docs/function_calling.md), and more through easy-to-use API endpoints.


## Supported Inference Providers: 

<<<<<<< HEAD
| Model       | Parameters | Size  | Download                  |
|-------------|------------|-------|---------------------------|
| Llama 3.1   | 8B         | 4.7GB | `ollama run llama3.1`      |
| Llama 3.1   | 70B        | 40GB  | `ollama run llama3.1:70b`  |
| Llama 3.1   | 405B       | 231GB | `ollama run llama3.1:405b` |
| DeepSeek R1 | 8B         |  4.7GB| `ollama run deepseek-r1:8b` |
=======
| Provider                                       | Type                        |
|------------------------------------------------|-----------------------------|
| [Ollama](https://github.com/ollama)            | **Local** (Self-Hosted)     |
| [DeepSeek](https://platform.deepseek.com/)     | **Cloud** (Open-Source)     |
| [Hyperbolic](https://hyperbolic.xyz/)          | **Cloud** (Proprietary)     |
| [OpenAI](https://platform.openai.com/)         | **Cloud** (Proprietary)     |
| [together.ai](https://www.together.ai/)        | **Cloud** (Aggregated)      |
| [MS Azure Foundry](https://azure.microsoft.com) | **Cloud** (Enterprise)      |
>>>>>>> 8faa8c28


## Why Entities API

The landscape of AI inference has become both competitive and diverse. Every month, a new AI lab or vertical provider announces a breakthrough or releases a new API offering. No single provider meets all requirements or interests, as each one offers a different API with its own keys, schemas, endpoints, and features. This diversity has quickly made AI inference cumbersome.

Entities API aggregates the core features and methodologies of all providers into one unified platform.

## State Management

Advanced applications and integrations in LLMs require state management, which is not always a trivial task.
For example, here is a typical LLM assistant's dialogue array:

For example,  here is a typical LLM assistant's dialogue array:

```json

[
  {
    "role": "system",
    "content": "You are a helpful assistant."
  },
  {
    "role": "user",
    "content": "What’s the capital of France?"
  },
  {
    "role": "assistant",
    "content": "The capital of France is Paris."
  },
  {
    "role": "user",
    "content": "What’s the population of Paris?"
  },
  {
    "role": "assistant",
    "content": "As of the latest data, the population of Paris is approximately 2.1 million."
  }
]

```

This array represents a single multi-turn conversation. In a production environment, the life cycle of this array must be managed per user, per conversation. This may require a database and other back-end infrastructure.
The Entities API [Threads](/docs/threads.md)  endpoint simplifies dialogue management by providing a standardized, data-driven setup and use procedure. Data storage and retrieval are handled by this endpoint.






## Install

```sh
tbc
```

## Quick Start

```python

# Import the public SDK interface.
from entities import Entities

client = Entities()
user = client.user.create_user(name='test_user')

thread = client.threads.create_thread(participant_ids=[user.id])

assistant = client.assistant.create_assistant()


message = client.messages.create_message(
    thread_id=thread.id,
    role='user',
    content='Hello, This is a test')

run = client.runs.create_run(assistant_id=assistant.id,
                             thread_id=thread.id,

                             )


try:
    completion = client.inference.create_completion(
        provider="Hyperbolic",
        model="meta-llama/Llama-3.3-70B-Instruct-Turbo",
        thread_id=thread.id,
        message_id=message['id'],
        run_id=run.id,
        assistant_id=assistant.id
    )
    pprint.pprint(completion)
finally:
    pass



```

Whilst it involves a little more effort, adding state management to distinct parts of the LLM/User interaction life cycle brings significant benefits. By pragmatically interacting with each stage, you can unlock an @OpenAI type feature set with minimal additional coding.

## Documentation

  [Assistants](/docs/assistants.md)
  
  [Code Interpretation](/docs/code_interpretation.md)

  [Files](/docs/files.md)
  
  [Function Calling](/docs/function_calling.md)
  
  [Inference](/docs/inference.md)
  
  [Messages](/docs/messages.md)
  
  [Runs](/docs/runs.md)

  [Threads](/docs/threads.md)

  [Tools](/docs/code_interpretation.md)
  
  [Users](/docs/users.md)
  
  [Vector Store](/docs/vector_store.md)

## Endpoint Documentation:

[altredoc](http://localhost:9000/altredoc)  
[Swagger](http://localhost:9000/mydocs#/)  


In production encironments, please set to:

http://your-domain/altredoc/  
http://your-domain/mydocs#/  


## Starting Docker Containers 

```bash

# Bring up the containers (using existing images):
python start.py --mode up

# Build the Docker images (using cache):
python start.py --mode build

# Build images then bring up the containers (using cache):
python start.py --mode both

# Build Docker images without cache:
python start.py --mode build --no-cache

# Build images without cache then bring up the containers:
python start.py --mode both --no-cache

# Bring up containers after clearing volumes:
python start.py --mode up --clear-volumes

# Build images after clearing volumes (using cache):
python start.py --mode build --clear-volumes

# Build images, clear volumes, then bring up containers (using cache):
python start.py --mode both --clear-volumes

# Build images without cache after clearing volumes, then bring up containers:
python start.py --mode both --no-cache --clear-volumes

# Bring up containers and run assistant orchestration:
python start.py --mode up --orchestrate

# Build images and run assistant orchestration (using cache):
python start.py --mode build --orchestrate

# Build images, bring up containers, then run orchestration (using cache):
python start.py --mode both --orchestrate

# Clear volumes, bring up containers, and run orchestration:
python start.py --mode up --clear-volumes --orchestrate

# Build images, clear volumes, bring up containers, then run orchestration (using cache):
python start.py --mode both --clear-volumes --orchestrate

# Build images without cache, clear volumes, bring up containers, then run orchestration:
python start.py --mode both --no-cache --clear-volumes --orchestrate

# Stop and remove all containers:
python start.py --down

# Stop and remove all containers, including volumes:
python start.py --down --clear-volumes

```<|MERGE_RESOLUTION|>--- conflicted
+++ resolved
@@ -1,77 +1,19 @@
-# Entities V1
-
-The **Entities** API is for developing projects that interact with LLMs.
-It aggregates inference calls to multiple providers as well as local using the [Ollama](https://github.com/ollama) library. 
-
-This enables rapid and flexible deployment of advanced features such as conversation management, 
-[function calling](/docs/function_calling.md), [code interpretation](/docs/function_calling.md), and more through easy-to-use API endpoints.
-
-
-## Supported Inference Providers: 
-
-<<<<<<< HEAD
-| Model       | Parameters | Size  | Download                  |
-|-------------|------------|-------|---------------------------|
-| Llama 3.1   | 8B         | 4.7GB | `ollama run llama3.1`      |
-| Llama 3.1   | 70B        | 40GB  | `ollama run llama3.1:70b`  |
-| Llama 3.1   | 405B       | 231GB | `ollama run llama3.1:405b` |
-| DeepSeek R1 | 8B         |  4.7GB| `ollama run deepseek-r1:8b` |
-=======
-| Provider                                       | Type                        |
-|------------------------------------------------|-----------------------------|
-| [Ollama](https://github.com/ollama)            | **Local** (Self-Hosted)     |
-| [DeepSeek](https://platform.deepseek.com/)     | **Cloud** (Open-Source)     |
-| [Hyperbolic](https://hyperbolic.xyz/)          | **Cloud** (Proprietary)     |
-| [OpenAI](https://platform.openai.com/)         | **Cloud** (Proprietary)     |
-| [together.ai](https://www.together.ai/)        | **Cloud** (Aggregated)      |
-| [MS Azure Foundry](https://azure.microsoft.com) | **Cloud** (Enterprise)      |
->>>>>>> 8faa8c28
-
-
-## Why Entities API
-
-The landscape of AI inference has become both competitive and diverse. Every month, a new AI lab or vertical provider announces a breakthrough or releases a new API offering. No single provider meets all requirements or interests, as each one offers a different API with its own keys, schemas, endpoints, and features. This diversity has quickly made AI inference cumbersome.
-
-Entities API aggregates the core features and methodologies of all providers into one unified platform.
-
-## State Management
-
-Advanced applications and integrations in LLMs require state management, which is not always a trivial task.
-For example, here is a typical LLM assistant's dialogue array:
-
-For example,  here is a typical LLM assistant's dialogue array:
-
-```json
-
-[
-  {
-    "role": "system",
-    "content": "You are a helpful assistant."
-  },
-  {
-    "role": "user",
-    "content": "What’s the capital of France?"
-  },
-  {
-    "role": "assistant",
-    "content": "The capital of France is Paris."
-  },
-  {
-    "role": "user",
-    "content": "What’s the population of Paris?"
-  },
-  {
-    "role": "assistant",
-    "content": "As of the latest data, the population of Paris is approximately 2.1 million."
-  }
-]
-
-```
-
-This array represents a single multi-turn conversation. In a production environment, the life cycle of this array must be managed per user, per conversation. This may require a database and other back-end infrastructure.
-The Entities API [Threads](/docs/threads.md)  endpoint simplifies dialogue management by providing a standardized, data-driven setup and use procedure. Data storage and retrieval are handled by this endpoint.
-
-
+# Ollama Entities Library
+
+The **Ollama Entities** library is a state management and control API built on top of the [Ollama Python library](https://github.com/ollama/ollama-python). It offers an integrated API framework for developing projects that interact with open-source LLMs using the [Ollama](https://github.com/ollama) library. This enables rapid and flexible deployment of advanced features such as conversation management, [function calling](/docs/function_calling.md), [code interpretation](/docs/function_calling.md), and more through easy-to-use API endpoints.
+
+This documentation assumes a working knowledge of the [Ollama](https://github.com/ollama) library.
+
+
+## Supported Models
+
+| Model     | Parameters | Size  | Download                  |
+|-----------|------------|-------|---------------------------|
+| Llama 3.1 | 8B         | 4.7GB | `ollama run llama3.1`      |
+| Llama 3.1 | 70B        | 40GB  | `ollama run llama3.1:70b`  |
+| Llama 3.1 | 405B       | 231GB | `ollama run llama3.1:405b` |
+
+This library has been thoroughly tested with the models listed in the table above. Since the Ollama framework supports many more models, it should also work with additional ones. For an exhaustive list, refer to the [Ollama library documentation](https://github.com/ollama/ollama/blob/main/README.md) and the [definitive list of supported models](https://ollama.com/library).
 
 
 
@@ -85,55 +27,198 @@
 ## Quick Start
 
 ```python
-
-# Import the public SDK interface.
-from entities import Entities
-
-client = Entities()
-user = client.user.create_user(name='test_user')
-
-thread = client.threads.create_thread(participant_ids=[user.id])
-
-assistant = client.assistant.create_assistant()
-
-
-message = client.messages.create_message(
-    thread_id=thread.id,
-    role='user',
-    content='Hello, This is a test')
-
-run = client.runs.create_run(assistant_id=assistant.id,
-                             thread_id=thread.id,
-
-                             )
-
-
-try:
-    completion = client.inference.create_completion(
-        provider="Hyperbolic",
-        model="meta-llama/Llama-3.3-70B-Instruct-Turbo",
+import os
+
+from dotenv import load_dotenv
+from src.api.entities_api import InferenceFactory, OllamaClient
+
+
+def initialize_services():
+    """
+    Initializes the necessary services by loading environment variables
+    and creating an OllamaClient instance.
+
+    Returns:
+        OllamaClient: An instance of OllamaClient.
+
+    Raises:
+        EnvironmentError: If required environment variables are missing.
+    """
+    # Load environment variables from .env file
+    load_dotenv()
+    print("Environment variables loaded.")
+
+    # Validate environment variables
+    required_env_vars = ['ASSISTANTS_BASE_URL', 'API_KEY']
+    missing_vars = [var for var in required_env_vars if not os.getenv(var)]
+    if missing_vars:
+        print(f"Missing required environment variables: {', '.join(missing_vars)}")
+        raise EnvironmentError(f"Missing required environment variables: {', '.join(missing_vars)}")
+
+    # Initialize OllamaClient
+    client = OllamaClient()
+    print("OllamaClient initialized.")
+
+    return client
+
+
+def create_entities(client):
+    """
+    Creates the necessary entities: user, assistant, thread, message, and run.
+
+    Args:
+        client (OllamaClient): The Ollama client instance.
+
+    Returns:
+        tuple: A tuple containing user, assistant, thread, message, and run objects.
+    """
+    # Create user
+    user = client.user_service.create_user(name='test_user')
+    print(f"User created: ID: {user.id}")
+
+    # Create assistant
+    assistant = client.assistant_service.create_assistant(
+        name='Mathy',
+        description='test_case',
+        model='llama3.1',
+        instructions='You are a helpful assistant'
+    )
+    print(f"Assistant created: ID: {assistant.id}")
+
+    # Create thread
+    thread = client.thread_service.create_thread(participant_ids=[user.id])
+    print(f"Thread created: ID: {thread.id}")
+
+    # Create Message
+    message = client.message_service.create_message(
         thread_id=thread.id,
-        message_id=message['id'],
-        run_id=run.id,
-        assistant_id=assistant.id
+        content='Can you help me with a math problem?',
+        role='user',
+        sender_id=user.id
     )
-    pprint.pprint(completion)
-finally:
-    pass
-
-
+    print(f"Message created: ID: {message['id']}")
+
+    # Create Run
+    run = client.run_service.create_run(thread_id=thread.id, assistant_id=assistant.id)
+    print(f"Run created: ID: {run.id}")
+
+    return user, assistant, thread, message, run
+
+
+def conversation(client, thread_id, user_message, user_id, selected_model, inference_type='local'):
+    """
+    Initiates a conversation and processes the response in chunks.
+
+    Args:
+        client (OllamaClient): The Ollama client instance.
+        thread_id (str): The ID of the thread.
+        user_message (str): The user's message.
+        user_id (str): The ID of the user.
+        selected_model (str): The model to use for the assistant.
+        inference_type (str): Type of inference ('local' or 'cloud').
+
+    Returns:
+        None
+    """
+    assistant_id = "asst_HAaA8ScjIR0wliE2ji0jpX"  # Replace with your actual assistant ID
+
+    # Push the user message to the API DB
+    the_message = client.message_service.create_message(
+        thread_id=thread_id,
+        content=user_message,
+        role='user',
+        sender_id=user_id
+    )
+
+    message_id = the_message['id']
+    print(f"User message pushed: ID: {message_id}")
+
+    # Create Run for the conversation
+    run = client.run_service.create_run(thread_id=thread_id, assistant_id=assistant_id)
+    print(f"Run created for conversation: ID: {run.id}")
+
+    # Initialize Inference
+    inference_factory = InferenceFactory()
+    inference = inference_factory.get_inference(inference_type=inference_type, available_functions=None)
+    print(f"Inference initialized with type: {inference_type}")
+
+    try:
+        # Determine the appropriate method based on inference type
+        if inference_type.lower() == 'local':
+            response_generator = inference.process_conversation(
+                thread_id=thread_id,
+                message_id=message_id,
+                run_id=run.id,
+                assistant_id=assistant_id,
+                model=selected_model
+            )
+        elif inference_type.lower() == 'cloud':
+            response_generator = inference.process_conversation(
+                thread_id=thread_id,
+                message_id=message_id,
+                run_id=run.id,
+                assistant_id=assistant_id,
+                user_message=user_message
+            )
+        else:
+            raise ValueError(f"Unsupported inference type: {inference_type}")
+
+        # Process and print each chunk of the response
+        for chunk in response_generator:
+            print(chunk)  # Handle the chunk as needed
+
+        print("[DONE]")
+    except Exception as e:
+        print(f"Error during conversation: {str(e)}")
+        print("[ERROR]")
+
+
+def main():
+    """
+    Main function to initialize services, create entities, and start a conversation.
+    """
+    try:
+        # Initialize services
+        client = initialize_services()
+
+        # Create necessary entities
+        user, assistant, thread, message, run = create_entities(client)
+
+        # Define the user message
+        user_message = 'Can you solve 32768 squared?'
+
+        # Start the conversation
+        conversation(
+            client=client,
+            thread_id=thread.id,
+            user_message=user_message,
+            user_id=user.id,
+            selected_model='llama3.1',
+            inference_type='local'  # Change to 'cloud' if needed
+        )
+
+    except EnvironmentError as env_err:
+        print(f"Environment setup error: {env_err}")
+    except Exception as e:
+        print(f"An unexpected error occurred: {e}")
+
+
+if __name__ == "__main__":
+    main()
 
 ```
 
 Whilst it involves a little more effort, adding state management to distinct parts of the LLM/User interaction life cycle brings significant benefits. By pragmatically interacting with each stage, you can unlock an @OpenAI type feature set with minimal additional coding.
 
+
+
+
+
 ## Documentation
 
   [Assistants](/docs/assistants.md)
   
   [Code Interpretation](/docs/code_interpretation.md)
-
-  [Files](/docs/files.md)
   
   [Function Calling](/docs/function_calling.md)
   
@@ -144,78 +229,7 @@
   [Runs](/docs/runs.md)
 
   [Threads](/docs/threads.md)
-
-  [Tools](/docs/code_interpretation.md)
   
   [Users](/docs/users.md)
   
-  [Vector Store](/docs/vector_store.md)
-
-## Endpoint Documentation:
-
-[altredoc](http://localhost:9000/altredoc)  
-[Swagger](http://localhost:9000/mydocs#/)  
-
-
-In production encironments, please set to:
-
-http://your-domain/altredoc/  
-http://your-domain/mydocs#/  
-
-
-## Starting Docker Containers 
-
-```bash
-
-# Bring up the containers (using existing images):
-python start.py --mode up
-
-# Build the Docker images (using cache):
-python start.py --mode build
-
-# Build images then bring up the containers (using cache):
-python start.py --mode both
-
-# Build Docker images without cache:
-python start.py --mode build --no-cache
-
-# Build images without cache then bring up the containers:
-python start.py --mode both --no-cache
-
-# Bring up containers after clearing volumes:
-python start.py --mode up --clear-volumes
-
-# Build images after clearing volumes (using cache):
-python start.py --mode build --clear-volumes
-
-# Build images, clear volumes, then bring up containers (using cache):
-python start.py --mode both --clear-volumes
-
-# Build images without cache after clearing volumes, then bring up containers:
-python start.py --mode both --no-cache --clear-volumes
-
-# Bring up containers and run assistant orchestration:
-python start.py --mode up --orchestrate
-
-# Build images and run assistant orchestration (using cache):
-python start.py --mode build --orchestrate
-
-# Build images, bring up containers, then run orchestration (using cache):
-python start.py --mode both --orchestrate
-
-# Clear volumes, bring up containers, and run orchestration:
-python start.py --mode up --clear-volumes --orchestrate
-
-# Build images, clear volumes, bring up containers, then run orchestration (using cache):
-python start.py --mode both --clear-volumes --orchestrate
-
-# Build images without cache, clear volumes, bring up containers, then run orchestration:
-python start.py --mode both --no-cache --clear-volumes --orchestrate
-
-# Stop and remove all containers:
-python start.py --down
-
-# Stop and remove all containers, including volumes:
-python start.py --down --clear-volumes
-
-```+  [Vector Store](/docs/vector_store.md)