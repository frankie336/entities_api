--- conflicted
+++ resolved
@@ -91,26 +91,10 @@
 
 **Prerequisites**:
 
-<<<<<<< HEAD
-  [Database](/docs/database.md)
-
-  [Event Management](/docs/event_monitor.md)
- 
-  [Files](/docs/files.md)
-  
-  [Function Calling](/docs/function_calling.md)
-  
-  [Inference](/docs/inference.md)
-  
-  [Messages](/docs/messages.md)
-  
-  [Runs](/docs/runs.md)
-=======
 - Python ≥3.8
 - Docker
 - `entities_common` package ([install here](https://github.com/frankie336/entities_common))
 - Environment variables set (`HYPERBOLIC_API_KEY`, etc.)
->>>>>>> f3c8d1d3
 
 ```python
 from dotenv import load_dotenv
