from datetime import datetime
from typing import List, Dict, Any
from typing import Optional

from pydantic import BaseModel, Field, validator, ConfigDict


class UserBase(BaseModel):
    id: str
    name: str

    model_config = ConfigDict(from_attributes=True)


class UserCreate(BaseModel):
    name: Optional[str] = "Anonymous User"


class UserRead(UserBase):
    pass


class UserUpdate(BaseModel):
    name: Optional[str] = None


class UserDeleteResponse(BaseModel):
    success: bool
    message: Optional[str] = None


class ThreadCreate(BaseModel):
    participant_ids: List[str] = Field(..., description="List of participant IDs")
    meta_data: Optional[Dict[str, Any]] = {}


class ThreadRead(BaseModel):
    id: str
    created_at: int
    meta_data: Dict[str, Any]
    object: str
    tool_resources: Dict[str, Any]

    model_config = ConfigDict(from_attributes=True)


class ThreadUpdate(BaseModel):
    participant_ids: Optional[List[str]] = None
    meta_data: Optional[Dict[str, Any]] = None

    model_config = ConfigDict(from_attributes=True)


class ThreadParticipant(UserBase):
    pass


class ThreadReadDetailed(ThreadRead):
    participants: List[UserBase]

    model_config = ConfigDict(from_attributes=True)


class ThreadIds(BaseModel):
    thread_ids: List[str]

    model_config = ConfigDict(from_attributes=True)


class MessageCreate(BaseModel):
    content: str
    thread_id: str
    sender_id: str
    role: str = "user"
    meta_data: Optional[Dict[str, Any]] = {}

    model_config = ConfigDict(
        json_schema_extra={
            "example": {
                "content": "Hello, this is a test message.",
                "thread_id": "example_thread_id",
                "sender_id": "example_sender_id",
                "meta_data": {"key": "value"},
                "role": "user"
            }
        }
    )


class MessageRead(BaseModel):
    id: str
    assistant_id: Optional[str]
    attachments: List[Any]
    completed_at: Optional[int]
    content: str
    created_at: int
    incomplete_at: Optional[int]
    incomplete_details: Optional[Dict[str, Any]]
    meta_data: Dict[str, Any]
    object: str
    role: str
    run_id: Optional[str]
    status: Optional[str]
    thread_id: str
    sender_id: str

    model_config = ConfigDict(from_attributes=True)


class MessageUpdate(BaseModel):
    content: Optional[str]
    meta_data: Optional[Dict[str, Any]]
    status: Optional[str]

    model_config = ConfigDict(from_attributes=True)


# New schema for creating tool messages
class ToolMessageCreate(BaseModel):
    content: str

    model_config = ConfigDict(
        json_schema_extra={
            "example": {
                "content": "This is the content of the tool message."
            }
        }
    )


class ToolFunction(BaseModel):
    function: Optional[dict]  # Handle the nested 'function' structure

    @validator('function', pre=True, always=True)
    def parse_function(cls, v):
        if isinstance(v, dict) and 'name' in v and 'description' in v:
            return v  # Valid structure
        elif isinstance(v, dict) and 'function' in v:
            return v['function']  # Extract nested function dict
        raise ValueError("Invalid function format")


class Tool(BaseModel):
    id: str
    type: str
    name: Optional[str]  # Added name field
    function: Optional[ToolFunction]

    model_config = ConfigDict(from_attributes=True)


class ToolCreate(BaseModel):
    name: str  # Add the 'name' attribute
    type: str
    function: Optional[ToolFunction]

    @validator('function', pre=True, always=True)
    def parse_function(cls, v):
        if isinstance(v, ToolFunction):
            return v
        if isinstance(v, dict) and 'function' in v:
            return ToolFunction(function=v['function'])
        return ToolFunction(**v)


class ToolRead(Tool):
    @validator('function', pre=True, always=True)
    def parse_function(cls, v):
        if isinstance(v, dict):
            return ToolFunction(**v)
        elif v is None:
            return None
        else:
            raise ValueError("Invalid function format")

    model_config = ConfigDict(from_attributes=True)


class ToolUpdate(BaseModel):
    type: Optional[str] = None
    name: Optional[str] = None  # Allow updating the name
    function: Optional[ToolFunction] = None


class ToolList(BaseModel):
    tools: List[ToolRead]

    model_config = ConfigDict(from_attributes=True)


class RunCreate(BaseModel):
    id: str
    assistant_id: str
    cancelled_at: Optional[int] = None
    completed_at: Optional[int] = None
    created_at: int
    expires_at: int
    failed_at: Optional[int] = None
    incomplete_details: Optional[Dict[str, Any]] = None
    instructions: str
    last_error: Optional[str] = None
    max_completion_tokens: Optional[int] = 1000
    max_prompt_tokens: Optional[int] = 500
    meta_data: Dict[str, Any] = {}
    model: str = "gpt-4"
    object: str = "run"
    parallel_tool_calls: bool = False
    required_action: Optional[str] = None
    response_format: str = "text"
    started_at: Optional[int] = None
    status: str = "pending"
    thread_id: str
    tool_choice: str = "none"
    tools: List[Tool] = []
    truncation_strategy: Dict[str, Any] = {}
    usage: Optional[Any] = None
    temperature: float = 0.7
    top_p: float = 0.9
    tool_resources: Dict[str, Any] = {}

    model_config = ConfigDict(from_attributes=True)


class Run(BaseModel):
    id: str
    assistant_id: str
    cancelled_at: Optional[int]
    completed_at: Optional[int]
    created_at: int
    expires_at: int
    failed_at: Optional[int]
    incomplete_details: Optional[Dict[str, Any]]
    instructions: str
    last_error: Optional[str]
    max_completion_tokens: Optional[int]
    max_prompt_tokens: Optional[int]
    meta_data: Dict[str, Any]
    model: str
    object: str
    parallel_tool_calls: bool
    required_action: Optional[str]
    response_format: str
    started_at: Optional[int]
    status: str
    thread_id: str
    tool_choice: str
    tools: List[Tool]
    truncation_strategy: Dict[str, Any]
    usage: Optional[Any]
    temperature: float
    top_p: float
    tool_resources: Dict[str, Any]

    model_config = ConfigDict(from_attributes=True)

# ------------------------
# Action Schemas
# ------------------------

class ActionRead(BaseModel):
    id: str
    status: str
    result: Optional[Dict[str, Any]] = None

    model_config = ConfigDict(from_attributes=True)


class RunReadDetailed(BaseModel):
    id: str
    assistant_id: str
    cancelled_at: Optional[datetime] = None
    completed_at: Optional[datetime] = None
    created_at: int
    expires_at: Optional[int] = None
    failed_at: Optional[datetime] = None
    incomplete_details: Optional[Dict[str, Any]] = None
    instructions: str
    last_error: Optional[str] = None
    max_completion_tokens: Optional[int] = 1000
    max_prompt_tokens: Optional[int] = 500
    meta_data: Dict[str, Any]
    model: str
    object: str
    parallel_tool_calls: bool
    required_action: Optional[str] = None
    response_format: str
    started_at: Optional[int] = None
    status: str
    thread_id: str
    tool_choice: str
    tools: List[ToolRead]  # Nested tool details
    truncation_strategy: Dict[str, Any]
    usage: Optional[Any] = None
    temperature: float
    top_p: float
    tool_resources: Dict[str, Any]
    actions: List[ActionRead] = []  # Provide a default empty list

    model_config = ConfigDict(from_attributes=True)


class RunStatusUpdate(BaseModel):
    status: str


class AssistantCreate(BaseModel):
    name: Optional[str] = None
    description: Optional[str] = None
    model: str
    instructions: Optional[str] = None
    tools: Optional[List[Tool]] = None
    meta_data: Optional[Dict[str, Any]] = {}
    top_p: Optional[float] = 1.0
    temperature: Optional[float] = 1.0
    response_format: Optional[str] = "auto"


class AssistantRead(BaseModel):
    id: str
    user_id: Optional[str] = None  # Make this optional since it's no longer available at creation time
    object: str
    created_at: int
    name: str
    description: Optional[str]
    model: str
    instructions: Optional[str]
    meta_data: Optional[Dict[str, Any]] = None
    top_p: float
    temperature: float
    response_format: str

    model_config = ConfigDict(from_attributes=True)


class AssistantUpdate(BaseModel):
    name: Optional[str] = None
    description: Optional[str] = None
    model: Optional[str] = None
    instructions: Optional[str] = None
    tools: Optional[List[Tool]] = None
    meta_data: Optional[Dict[str, Any]] = None
    top_p: Optional[float] = None
    temperature: Optional[float] = None
    response_format: Optional[str] = None

    model_config = ConfigDict(from_attributes=True)


class ActionBase(BaseModel):
    id: str
    run_id: str
    triggered_at: datetime  # Use datetime for the timestamp
    expires_at: Optional[datetime] = None  # This now accepts a datetime
    is_processed: bool
    processed_at: Optional[datetime] = None
    status: str = "pending"
    function_args: Optional[Dict[str, Any]] = None
    result: Optional[Dict[str, Any]] = None

    model_config = ConfigDict(from_attributes=True)


class ActionCreate(BaseModel):
    id: Optional[str] = None
    tool_name: Optional[str] = None
    run_id: str
    function_args: Optional[Dict[str, Any]] = {}
    expires_at: Optional[datetime] = None

    @validator('tool_name', pre=True, always=True)
    def validate_tool_fields(cls, v):
        if not v:
            raise ValueError('Tool name must be provided.')
        return v

    model_config = ConfigDict(
        json_schema_extra={
            "example": {
                "tool_name": "example_tool_name",
                "run_id": "example_run_id",
                "function_args": {"arg1": "value1", "arg2": "value2"},
                "expires_at": "2024-09-10T12:00:00Z"
            }
        }
    )


class ActionRead(BaseModel):
    id: str
    status: str
    result: Optional[Dict[str, Any]] = None


class ActionList(BaseModel):
    actions: List[ActionRead]


class ActionUpdate(BaseModel):
    status: str
    result: Optional[Dict[str, Any]] = None

    model_config = ConfigDict(from_attributes=True)


class SandboxBase(BaseModel):
    id: str
    user_id: str
    name: str
    created_at: datetime
    status: str
    config: Optional[Dict[str, Any]] = {}

    model_config = ConfigDict(from_attributes=True)


class SandboxCreate(BaseModel):
    user_id: str
    name: str
    config: Optional[Dict[str, Any]] = {}


class SandboxRead(SandboxBase):
    pass


class SandboxUpdate(BaseModel):
    name: Optional[str] = None
    status: Optional[str] = None
    config: Optional[Dict[str, Any]] = None


class CodeExecutionRequest(BaseModel):
    code: str
    language: str
    user_id: str


<<<<<<< HEAD
    model_config = ConfigDict(from_attributes=True)


from pydantic import BaseModel
from typing import Optional, Dict, Any

class ActionCreate(BaseModel):
    id: str
    tool_name: str
    run_id: str
    function_args: Dict[str, Any] = {}
    expires_at: Optional[str] = None  # Consider using datetime type if necessary

class ActionUpdate(BaseModel):
    status: str
    result: Optional[Dict[str, Any]] = None

class ActionRead(BaseModel):
    id: str
    run_id: str
    status: str
    result: Optional[Dict[str, Any]] = None
    triggered_at: Optional[str] = None  # Adjust the type as needed
    expires_at: Optional[str] = None  # Adjust the type as needed
    function_args: Optional[Dict[str, Any]] = {}
    is_processed: Optional[bool] = None
    processed_at: Optional[str] = None  # Adjust the type as needed
=======
class CodeExecutionResponse(BaseModel):
    output: Optional[str] = None
    error: Optional[str] = None
>>>>>>> 0f82e305
<|MERGE_RESOLUTION|>--- conflicted
+++ resolved
@@ -435,36 +435,6 @@
     user_id: str
 
 
-<<<<<<< HEAD
-    model_config = ConfigDict(from_attributes=True)
-
-
-from pydantic import BaseModel
-from typing import Optional, Dict, Any
-
-class ActionCreate(BaseModel):
-    id: str
-    tool_name: str
-    run_id: str
-    function_args: Dict[str, Any] = {}
-    expires_at: Optional[str] = None  # Consider using datetime type if necessary
-
-class ActionUpdate(BaseModel):
-    status: str
-    result: Optional[Dict[str, Any]] = None
-
-class ActionRead(BaseModel):
-    id: str
-    run_id: str
-    status: str
-    result: Optional[Dict[str, Any]] = None
-    triggered_at: Optional[str] = None  # Adjust the type as needed
-    expires_at: Optional[str] = None  # Adjust the type as needed
-    function_args: Optional[Dict[str, Any]] = {}
-    is_processed: Optional[bool] = None
-    processed_at: Optional[str] = None  # Adjust the type as needed
-=======
 class CodeExecutionResponse(BaseModel):
     output: Optional[str] = None
-    error: Optional[str] = None
->>>>>>> 0f82e305
+    error: Optional[str] = None